--- conflicted
+++ resolved
@@ -56,15 +56,11 @@
 
   test "-d:WV_LazyFlowvar", "tests/test_background_jobs.nim"
 
-<<<<<<< HEAD
   # Anti-regression
   test "", "tests/t180.nim"
 
-  when not defined(windows): # Does not support erand48
-=======
   when not defined(windows) and # Does not support erand48
        sizeof(pointer) == 8:    # assumes 64-bit
->>>>>>> 90075776
     test "", "demos/raytracing/smallpt.nim"
 
   test "", "benchmarks/dfs/weave_dfs.nim"
